from collections import defaultdict
import logging
import shlex

from django.http import Http404
from rest_framework.exceptions import ParseError, APIException, PermissionDenied
from rest_framework.response import Response
from rest_framework.decorators import api_view
from rest_framework import status
from django.contrib.auth.decorators import login_required

from calamari_rest.parsers.v2 import CrushMapParser
from calamari_rest.serializers.v2 import PoolSerializer, CrushRuleSetSerializer, CrushRuleSerializer, \
    ServerSerializer, SimpleServerSerializer, SaltKeySerializer, RequestSerializer, \
    ClusterSerializer, EventSerializer, LogTailSerializer, OsdSerializer, ConfigSettingSerializer, MonSerializer, OsdConfigSerializer, \
    CliSerializer
from calamari_rest.views.database_view_set import DatabaseViewSet
from calamari_rest.views.exceptions import ServiceUnavailable
from calamari_rest.views.paginated_mixin import PaginatedMixin
from calamari_rest.views.remote_view_set import RemoteViewSet
from calamari_rest.views.rpc_view import RPCViewSet, DataObject
from calamari_common.config import CalamariConfig
from calamari_common.types import CRUSH_MAP, CRUSH_RULE, POOL, OSD, USER_REQUEST_COMPLETE, USER_REQUEST_SUBMITTED, \
    OSD_IMPLEMENTED_COMMANDS, MON, OSD_MAP, SYNC_OBJECT_TYPES, ServiceId
from calamari_common.db.event import Event, severity_from_str, SEVERITIES

from django.views.decorators.csrf import csrf_exempt
from calamari_rest.views.server_metadata import get_local_grains, get_remote_grains

config = CalamariConfig()

log = logging.getLogger('django.request')


if log.level <= logging.DEBUG:
    logging.getLogger('sqlalchemy.engine').setLevel(logging.INFO)
    for handler in log.handlers:
        logging.getLogger('sqlalchemy.engine').addHandler(handler)


@api_view(['GET'])
@login_required
def grains(request):
    """
The salt grains for the host running Calamari server.  These are variables
from Saltstack that tell us useful properties of the host.

The fields in this resource are passed through verbatim from SaltStack, see
the examples for which fields are available.
    """
    return Response(get_local_grains())


class RequestViewSet(RPCViewSet, PaginatedMixin):
    """
Calamari server requests, tracking long-running operations on the Calamari server.  Some
API resources return a ``202 ACCEPTED`` response with a request ID, which you can use with
this resource to learn about progress and completion of an operation.  This resource is
paginated.

May optionally filter by state by passing a ``?state=<state>`` GET parameter, where
state is one of 'complete', 'submitted'.

The returned records are ordered by the 'requested_at' attribute, in descending order (i.e.
the first page of results contains the most recent requests).

To cancel a request while it is running, send an empty POST to ``request/<request id>/cancel``.
    """
    serializer_class = RequestSerializer

    def cancel(self, request, request_id):
        user_request = DataObject(self.client.cancel_request(request_id))
        return Response(self.serializer_class(user_request).data)

    def retrieve(self, request, **kwargs):
        request_id = kwargs['request_id']
        user_request = DataObject(self.client.get_request(request_id))
        return Response(self.serializer_class(user_request).data)

    def list(self, request, **kwargs):
        fsid = kwargs.get('fsid', None)
        filter_state = request.GET.get('state', None)
        valid_states = [USER_REQUEST_COMPLETE, USER_REQUEST_SUBMITTED]
        if filter_state is not None and filter_state not in valid_states:
            raise ParseError("State must be one of %s" % ", ".join(valid_states))

        requests = self.client.list_requests({'state': filter_state, 'fsid': fsid})
        return Response(self._paginate(request, requests))


class CrushMapViewSet(RPCViewSet):
    """
Allows retrieval and replacement of a crushmap as a whole
    """
    parser_classes = (CrushMapParser,)

    def retrieve(self, request, fsid):
        crush_map = self.client.get_sync_object(fsid, 'osd_map')['crush_map_text']
        return Response(crush_map)

    def replace(self, request, fsid):
        return Response(self.client.update(fsid, CRUSH_MAP, None, request.DATA))


class CrushRuleViewSet(RPCViewSet):
    """
A CRUSH ruleset is a collection of CRUSH rules which are applied
together to a pool.
    """
    serializer_class = CrushRuleSerializer

    def list(self, request, fsid):
        rules = self.client.list(fsid, CRUSH_RULE, {})
        osds_by_rule_id = self.client.get_sync_object(fsid, 'osd_map', ['osds_by_rule_id'])
        for rule in rules:
            rule['osd_count'] = len(osds_by_rule_id[rule['rule_id']])
        return Response(CrushRuleSerializer([DataObject(r) for r in rules], many=True).data)


class CrushRuleSetViewSet(RPCViewSet):
    """
A CRUSH rule is used by Ceph to decide where to locate placement groups on OSDs.
    """
    serializer_class = CrushRuleSetSerializer

    def list(self, request, fsid):
        rules = self.client.list(fsid, CRUSH_RULE, {})
        osds_by_rule_id = self.client.get_sync_object(fsid, 'osd_map', ['osds_by_rule_id'])
        rulesets_data = defaultdict(list)
        for rule in rules:
            rule['osd_count'] = len(osds_by_rule_id[rule['rule_id']])
            rulesets_data[rule['ruleset']].append(rule)

        rulesets = [DataObject({
            'id': rd_id,
            'rules': [DataObject(r) for r in rd_rules]
        }) for (rd_id, rd_rules) in rulesets_data.items()]

        return Response(CrushRuleSetSerializer(rulesets, many=True).data)


class SaltKeyViewSet(RPCViewSet):
    """
Ceph servers authentication with the Calamari using a key pair.  Before
Calamari accepts messages from a server, the server's key must be accepted.
    """
    serializer_class = SaltKeySerializer

    def list(self, request):
        return Response(self.serializer_class(self.client.minion_status(None), many=True).data)

    def partial_update(self, request, minion_id):
        serializer = self.serializer_class(data=request.DATA)
        if serializer.is_valid(request.method):
            self._partial_update(minion_id, serializer.get_data())
            return Response(status=status.HTTP_204_NO_CONTENT)
        else:
            return Response(serializer.errors, status=status.HTTP_400_BAD_REQUEST)

    def _partial_update(self, minion_id, data):
        valid_status = ['accepted', 'rejected']
        if 'status' not in data:
            raise ParseError({'status': "This field is mandatory"})
        elif data['status'] not in valid_status:
            raise ParseError({'status': "Must be one of %s" % ",".join(valid_status)})
        else:
            key = self.client.minion_get(minion_id)
            transition = [key['status'], data['status']]
            if transition == ['pre', 'accepted']:
                self.client.minion_accept(minion_id)
            elif transition == ['pre', 'rejected']:
                self.client.minion_reject(minion_id)
            else:
                raise ParseError({'status': ["Transition {0}->{1} is invalid".format(
                    transition[0], transition[1]
                )]})

    def _validate_list(self, request):
        keys = request.DATA
        if not isinstance(keys, list):
            raise ParseError("Bulk PATCH must send a list")
        for key in keys:
            if 'id' not in key:
                raise ParseError("Items in bulk PATCH must have 'id' attribute")

    def list_partial_update(self, request):
        self._validate_list(request)

        keys = request.DATA
        log.debug("KEYS %s" % keys)
        for key in keys:
            self._partial_update(key['id'], key)

        return Response(status=status.HTTP_204_NO_CONTENT)

    def destroy(self, request, minion_id):
        self.client.minion_delete(minion_id)
        return Response(status=status.HTTP_204_NO_CONTENT)

    def list_destroy(self, request):
        self._validate_list(request)
        keys = request.DATA
        for key in keys:
            self.client.minion_delete(key['id'])

        return Response(status=status.HTTP_204_NO_CONTENT)

    def retrieve(self, request, minion_id):
        return Response(self.serializer_class(self.client.minion_get(minion_id)).data)


class ClusterViewSet(RPCViewSet):
    """
A Ceph cluster, uniquely identified by its FSID.  All Ceph services such
as OSDs and mons are namespaced within a cluster.  Servers may host services
for more than one cluster, although usually they only hold one.

Note that the ``name`` attribute of a Ceph cluster has no uniqueness,
code consuming this API should always use the FSID to identify clusters.

Using the DELETE verb on a Ceph cluster will cause the Calamari server
to drop its records of the cluster and services within the cluster.  However,
if the cluster still exists on servers managed by Calamari, it will be immediately
redetected: only use DELETE on clusters which really no longer exist.
    """
    serializer_class = ClusterSerializer

    def list(self, request):
        clusters = [DataObject(c) for c in self.client.list_clusters()]

        return Response(ClusterSerializer(clusters, many=True).data)

    def retrieve(self, request, pk):
        cluster_data = self.client.get_cluster(pk)
        if not cluster_data:
            return Response(status=status.HTTP_404_NOT_FOUND)
        else:
            cluster = DataObject(cluster_data)
            return Response(ClusterSerializer(cluster).data)

    def destroy(self, request, pk):
        self.client.delete_cluster(pk)
        return Response(status=status.HTTP_204_NO_CONTENT)


class PoolDataObject(DataObject):
    """
    Slightly dressed up version of the raw pool from osd dump
    """

    FLAG_HASHPSPOOL = 1
    FLAG_FULL = 2

    @property
    def hashpspool(self):
        return bool(self.flags & self.FLAG_HASHPSPOOL)

    @property
    def full(self):
        return bool(self.flags & self.FLAG_FULL)


class RequestReturner(object):
    """
    Helper for ViewSets that sometimes need to return a request handle
    """
    def _return_request(self, request):
        if request:
            return Response(request, status=status.HTTP_202_ACCEPTED)
        else:
            return Response(status=status.HTTP_304_NOT_MODIFIED)


class NullableDataObject(DataObject):
    """
    A DataObject which synthesizes Nones for any attributes it doesn't have
    """
    def __getattr__(self, item):
        if not item.startswith('_'):
            return self.__dict__.get(item, None)
        else:
            raise AttributeError


class ConfigViewSet(RPCViewSet):
    """
Configuration settings from a Ceph Cluster.
    """
    serializer_class = ConfigSettingSerializer

    def _get_config(self, fsid):
        ceph_config = self.client.get_sync_object(fsid, 'config')
        if not ceph_config:
            raise ServiceUnavailable("Cluster configuration unavailable")
        else:
            return ceph_config

    def list(self, request, fsid):
        ceph_config = self._get_config(fsid)
        settings = [DataObject({'key': k, 'value': v}) for (k, v) in ceph_config.items()]
        return Response(self.serializer_class(settings, many=True).data)

    def retrieve(self, request, fsid, key):
        ceph_config = self._get_config(fsid)
        try:
            setting = DataObject({'key': key, 'value': ceph_config[key]})
        except KeyError:
            raise Http404("Key '%s' not found" % key)
        else:
            return Response(self.serializer_class(setting).data)


def _config_to_bool(config_val):
    return {'true': True, 'false': False}[config_val.lower()]


class PoolViewSet(RPCViewSet, RequestReturner):
    """
Manage Ceph storage pools.

To get the default values which will be used for any fields omitted from a POST, do
a GET with the ?defaults argument.  The returned pool object will contain all attributes,
but those without static defaults will be set to null.

    """
    serializer_class = PoolSerializer

    def _defaults(self, fsid):
        # Issue overlapped RPCs first
        ceph_config = self.client.get_sync_object(fsid, 'config', async=True)
        rules = self.client.list(fsid, CRUSH_RULE, {}, async=True)
        ceph_config = ceph_config.get()
        rules = rules.get()

        if not ceph_config:
            return Response("Cluster configuration unavailable", status=status.HTTP_503_SERVICE_UNAVAILABLE)

        if not rules:
            return Response("No CRUSH rules exist, pool creation is impossible",
                            status=status.HTTP_503_SERVICE_UNAVAILABLE)

        # Ceph does not reliably inform us of a default ruleset that exists, so we check
        # what it tells us against the rulesets we know about.
        ruleset_ids = sorted(list(set([r['ruleset'] for r in rules])))
        if int(ceph_config['osd_pool_default_crush_rule']) in ruleset_ids:
            # This is the ceph<0.80 setting
            default_ruleset = ceph_config['osd_pool_default_crush_rule']
        elif int(ceph_config.get('osd_pool_default_crush_replicated_ruleset', -1)) in ruleset_ids:
            # This is the ceph>=0.80
            default_ruleset = ceph_config['osd_pool_default_crush_replicated_ruleset']
        else:
            # Ceph may have an invalid default set which
            # would cause undefined behaviour in pool creation (#8373)
            # In this case, pick lowest numbered ruleset as default
            default_ruleset = ruleset_ids[0]

        defaults = NullableDataObject({
            'size': int(ceph_config['osd_pool_default_size']),
            'crush_ruleset': int(default_ruleset),
            'min_size': int(ceph_config['osd_pool_default_min_size']),
            'hashpspool': _config_to_bool(ceph_config['osd_pool_default_flag_hashpspool']),
            # Crash replay interval is zero by default when you create a pool, but when ceph creates
            # its own data pool it applies 'osd_default_data_pool_replay_window'.  If we add UI for adding
            # pools to a filesystem, we should check that those data pools have this set.
            'crash_replay_interval': 0,
            'quota_max_objects': 0,
            'quota_max_bytes': 0
        })

        return Response(PoolSerializer(defaults).data)

    def list(self, request, fsid):
        if 'defaults' in request.GET:
            return self._defaults(fsid)

        pools = [PoolDataObject(p) for p in self.client.list(fsid, POOL, {})]
        return Response(PoolSerializer(pools, many=True).data)

    def retrieve(self, request, fsid, pool_id):
        pool = PoolDataObject(self.client.get(fsid, POOL, int(pool_id)))
        return Response(PoolSerializer(pool).data)

    def create(self, request, fsid):
        serializer = self.serializer_class(data=request.DATA)
        if serializer.is_valid(request.method):
            response = self._validate_semantics(fsid, None, serializer.get_data())
            if response is not None:
                return response

            create_response = self.client.create(fsid, POOL, serializer.get_data())

            # TODO: handle case where the creation is rejected for some reason (should
            # be passed an errors dict for a clean failure, or a zerorpc exception
            # for a dirty failure)
            assert 'request_id' in create_response
            return Response(create_response, status=status.HTTP_202_ACCEPTED)
        else:
            return Response(serializer.errors, status=status.HTTP_400_BAD_REQUEST)

    def update(self, request, fsid, pool_id):
        serializer = self.serializer_class(data=request.DATA)
        if serializer.is_valid(request.method):
            response = self._validate_semantics(fsid, pool_id, serializer.get_data())
            if response is not None:
                return response

            return self._return_request(self.client.update(fsid, POOL, int(pool_id), serializer.get_data()))
        else:
            return Response(serializer.errors, status=status.HTTP_400_BAD_REQUEST)

    def destroy(self, request, fsid, pool_id):
        delete_response = self.client.delete(fsid, POOL, int(pool_id), status=status.HTTP_202_ACCEPTED)
        return Response(delete_response, status=status.HTTP_202_ACCEPTED)

    def _validate_semantics(self, fsid, pool_id, data):
        errors = defaultdict(list)
        self._check_name_unique(fsid, data, errors)
        self._check_crush_ruleset(fsid, data, errors)
        self._check_pgp_less_than_pg_num(data, errors)
        self._check_pg_nums_dont_decrease(fsid, pool_id, data, errors)
        self._check_pg_num_inside_config_bounds(fsid, data, errors)

        if errors.items():
            if 'name' in errors:
                return Response(errors, status=status.HTTP_409_CONFLICT)
            else:
                return Response(errors, status=status.HTTP_400_BAD_REQUEST)

    def _check_pg_nums_dont_decrease(self, fsid, pool_id, data, errors):
        if pool_id is not None:
            detail = self.client.get(fsid, POOL, int(pool_id))
            for field in ['pg_num', 'pgp_num']:
                expanded_field = 'pg_placement_num' if field == 'pgp_num' else 'pg_num'
                if field in data and data[field] < detail[expanded_field]:
                    errors[field].append('must be >= than current {field}'.format(field=field))

    def _check_crush_ruleset(self, fsid, data, errors):
        if 'crush_ruleset' in data:
            rules = self.client.list(fsid, CRUSH_RULE, {})
            rulesets = set(r['ruleset'] for r in rules)
            if data['crush_ruleset'] not in rulesets:
                errors['crush_ruleset'].append("CRUSH ruleset {0} not found".format(data['crush_ruleset']))

    def _check_pg_num_inside_config_bounds(self, fsid, data, errors):
        ceph_config = self.client.get_sync_object(fsid, 'config')
        if not ceph_config:
            return Response("Cluster configuration unavailable", status=status.HTTP_503_SERVICE_UNAVAILABLE)
        if 'pg_num' in data and data['pg_num'] > int(ceph_config['mon_max_pool_pg_num']):
            errors['pg_num'].append('requested pg_num must be <= than current limit of {max}'.format(max=ceph_config['mon_max_pool_pg_num']))

    def _check_pgp_less_than_pg_num(self, data, errors):
        if 'pgp_num' in data and 'pg_num' in data and data['pg_num'] < data['pgp_num']:
            errors['pgp_num'].append('must be >= to pg_num')

    def _check_name_unique(self, fsid, data, errors):
        if 'name' in data and data['name'] in [x.pool_name for x in [PoolDataObject(p) for p in self.client.list(fsid, POOL, {})]]:
            errors['name'].append('Pool with name {name} already exists'.format(name=data['name']))


class OsdViewSet(RPCViewSet, RequestReturner):
    """
Manage Ceph OSDs.

Apply ceph commands to an OSD by doing a POST with no data to
api/v2/cluster/<fsid>/osd/<osd_id>/command/<command>
where <command> is one of ("scrub", "deep-scrub", "repair")

e.g. Initiate a scrub on OSD 0 by POSTing {} to api/v2/cluster/<fsid>/osd/0/command/scrub

Filtering is available on this resource:

::

    # Pass a ``pool`` URL parameter set to a pool ID to filter by pool, like this:
    /api/v2/cluster/<fsid>/osd?pool=1

    # Pass a series of ``id__in[]`` parameters to specify a list of OSD IDs
    # that you wish to receive.
    /api/v2/cluster/<fsid>/osd?id__in[]=2&id__in[]=3

    """
    serializer_class = OsdSerializer

    def list(self, request, fsid):
        # Get data needed for filtering
        list_filter = {}

        if 'pool' in request.GET:
            try:
                pool_id = int(request.GET['pool'])
            except ValueError:
                return Response("Pool ID must be an integer", status=status.HTTP_400_BAD_REQUEST)
            list_filter['pool'] = pool_id

        if 'id__in[]' in request.GET:
            try:
                ids = request.GET.getlist("id__in[]")
                list_filter['id__in'] = [int(i) for i in ids]
            except ValueError:
                return Response("Invalid OSD ID in list", status=status.HTTP_400_BAD_REQUEST)

        # Get data
        osds = self.client.list(fsid, OSD, list_filter, async=True)
        osd_to_pools = self.client.get_sync_object(fsid, 'osd_map', ['osd_pools'], async=True)
        crush_nodes = self.client.get_sync_object(fsid, 'osd_map', ['osd_tree_node_by_id'], async=True)
        osds = osds.get()

        # Get data depending on OSD list
        server_info = self.client.server_by_service([ServiceId(fsid, OSD, str(osd['osd'])) for osd in osds], async=True)
        osd_commands = self.client.get_valid_commands(fsid, OSD, [x['osd'] for x in osds], async=True)

        # Preparation complete, await all data to serialize result
        osd_to_pools = osd_to_pools.get()
        crush_nodes = crush_nodes.get()
        server_info = server_info.get()
        osd_commands = osd_commands.get()

        # Build OSD data objects
        for o in osds:
            # An OSD being in the OSD map does not guarantee its presence in the CRUSH
            # map, as "osd crush rm" and "osd rm" are separate operations.
            try:
                o.update({'reweight': float(crush_nodes[o['osd']]['reweight'])})
            except KeyError:
                log.warning("No CRUSH data available for OSD {0}".format(o['osd']))
                o.update({'reweight': 0.0})

        for o, (service_id, fqdn) in zip(osds, server_info):
            o['server'] = fqdn

        for o in osds:
            o['pools'] = osd_to_pools[o['osd']]

        for o in osds:
            o.update(osd_commands[o['osd']])

        return Response(self.serializer_class([DataObject(o) for o in osds], many=True).data)

    @csrf_exempt
    def retrieve(self, request, fsid, osd_id):
        osd = self.client.get_sync_object(fsid, 'osd_map', ['osds_by_id', int(osd_id)])
        crush_node = self.client.get_sync_object(fsid, 'osd_map', ['osd_tree_node_by_id', int(osd_id)])
        osd['reweight'] = float(crush_node['reweight'])
        osd['server'] = self.client.server_by_service([ServiceId(fsid, OSD, osd_id)])[0][1]

        pools = self.client.get_sync_object(fsid, 'osd_map', ['osd_pools', int(osd_id)])
        osd['pools'] = pools

        osd_commands = self.client.get_valid_commands(fsid, OSD, [int(osd_id)])
        osd.update(osd_commands[int(osd_id)])

        return Response(self.serializer_class(DataObject(osd)).data)

    def update(self, request, fsid, osd_id):
        serializer = self.serializer_class(data=request.DATA)
        if serializer.is_valid(request.method):
            return self._return_request(self.client.update(fsid, OSD, int(osd_id), serializer.get_data()))
        else:
            return Response(serializer.errors, status=status.HTTP_400_BAD_REQUEST)

    def apply(self, request, fsid, osd_id, command):
        if command in self.client.get_valid_commands(fsid, OSD, [int(osd_id)]).get(int(osd_id)).get('valid_commands'):
            return Response(self.client.apply(fsid, OSD, int(osd_id), command), status=202)
        else:
            return Response('{0} not valid on {1}'.format(command, osd_id), status=403)

    def get_implemented_commands(self, request, fsid):
        return Response(OSD_IMPLEMENTED_COMMANDS)

    def get_valid_commands(self, request, fsid, osd_id=None):
        osds = []
        if osd_id is None:
            osds = self.client.get_sync_object(fsid, 'osd_map', ['osds_by_id']).keys()
        else:
            osds.append(int(osd_id))

        return Response(self.client.get_valid_commands(fsid, OSD, osds))

    def validate_command(self, request, fsid, osd_id, command):
        valid_commands = self.client.get_valid_commands(fsid, OSD, [int(osd_id)]).get(int(osd_id)).get('valid_commands')

        return Response({'valid': command in valid_commands})


class OsdConfigViewSet(RPCViewSet, RequestReturner):
    """
Manage flags in the OsdMap
    """
    serializer_class = OsdConfigSerializer

    def osd_config(self, request, fsid):
        osd_map = self.client.get_sync_object(fsid, OSD_MAP, ['flags'])
        return Response(osd_map)

    def update(self, request, fsid):

        serializer = self.serializer_class(data=request.DATA)
        if not serializer.is_valid(request.method):
            return Response(serializer.errors, status=403)

        response = self.client.update(fsid, OSD_MAP, None, serializer.get_data())

        return self._return_request(response)


class SyncObject(RPCViewSet):
    """
These objects are the raw data received by the Calamari server from the Ceph cluster,
such as the cluster maps
    """

    def retrieve(self, request, fsid, sync_type):
        return Response(self.client.get_sync_object(fsid, sync_type))

    def describe(self, request, fsid):
        return Response([s.str for s in SYNC_OBJECT_TYPES])


class DebugJob(RPCViewSet, RequestReturner):
    """
For debugging and automated testing only.
    """
    def create(self, request, fqdn):
        cmd = request.DATA['cmd']
        args = request.DATA['args']

        # Avoid this debug interface being an arbitrary execution mechanism.
        if not cmd.startswith("ceph.selftest"):
            raise PermissionDenied("Command '%s' is not a self test command".format(cmd))

        return self._return_request(self.client.debug_job(fqdn, cmd, args))


class ServerClusterViewSet(RPCViewSet):
    """
View of servers within a particular cluster.

Use the global server view for DELETE operations (there is no
concept of deleting a server from a cluster, only deleting
all record of it from any/all clusters).
    """
    serializer_class = ServerSerializer

    def metadata(self, request):
        m = super(ServerClusterViewSet, self).metadata(request)
        m['name'] = "Server (within cluster)"
        return m

    def _addr_to_iface(self, addr, ip_interfaces):
        """
        Resolve an IP address to a network interface.

        :param addr: An address string like "1.2.3.4"
        :param ip_interfaces: The 'ip_interfaces' salt grain
        """
        for iface_name, iface_addrs in ip_interfaces.items():
            if addr in iface_addrs:
                return iface_name

        return None

    def _lookup_ifaces(self, servers):
        """
        Resolve the frontend/backend addresses (known
        by cthulhu via Ceph) to network interfaces (known by salt from its
        grains).
        """
        server_to_grains = get_remote_grains([s['fqdn'] for s in servers])

        for server in servers:
            fqdn = server['fqdn']
            grains = server_to_grains[fqdn]
            server['frontend_iface'] = None
            server['backend_iface'] = None
            if grains is None:
                # No metadata available for this server
                continue
            else:
                try:
                    if server['frontend_addr']:
                        server['frontend_iface'] = self._addr_to_iface(server['frontend_addr'], grains['ip_interfaces'])
                    if server['backend_addr']:
                        server['backend_iface'] = self._addr_to_iface(server['backend_addr'], grains['ip_interfaces'])
                except KeyError:
                    # Expected network metadata not available, we cannot infer
                    # front/back interfaces so leave them null
                    pass

    def list(self, request, fsid):
        servers = self.client.server_list_cluster(fsid)
        self._lookup_ifaces(servers)
        return Response(self.serializer_class(
            [DataObject(s) for s in servers], many=True).data)

    def retrieve(self, request, fsid, fqdn):
        server = self.client.server_get_cluster(fqdn, fsid)
        self._lookup_ifaces([server])
        return Response(self.serializer_class(DataObject(server)).data)


class ServerViewSet(RPCViewSet):
    """
Servers which are in communication with Calamari server, or which
have been inferred from the OSD map.  If a server is in communication
with the Calamari server then it is considered *managed*.

If a server is only known via the OSD map, then the FQDN attribute
will be set to the hostname.  This server is later added as a managed
server then the FQDN will be modified to its correct value.
    """
    serializer_class = SimpleServerSerializer

    def retrieve_grains(self, request, fqdn):
        grains = get_remote_grains([fqdn])[fqdn]
        if not grains:
            return Response(status=status.HTTP_404_NOT_FOUND)
        else:
            return Response(grains)

    def retrieve(self, request, fqdn):
        return Response(
            self.serializer_class(DataObject(self.client.server_get(fqdn))).data
        )

    def list(self, request):
        return Response(self.serializer_class([DataObject(s) for s in self.client.server_list()], many=True).data)

    def destroy(self, request, fqdn):
        self.client.server_delete(fqdn)
        return Response(status=status.HTTP_204_NO_CONTENT)


class EventViewSet(DatabaseViewSet, PaginatedMixin):
    """
Events generated by Calamari server in response to messages from
servers and Ceph clusters.  This resource is paginated.

Note that events are not visible synchronously with respect to
all other API resources.  For example, you might read the OSD
map, see an OSD is down, then quickly read the events and find
that the event about the OSD going down is not visible yet (though
it would appear very soon after).

The ``severity`` attribute mainly follows a typical INFO, WARN, ERROR
hierarchy.  However, we have an additional level between INFO and WARN
called RECOVERY.  Where something going bad in the system is usually
a WARN message, the opposite state transition is usually a RECOVERY
message.

This resource supports "more severe than" filtering on the severity
attribute.  Pass the desired severity threshold as a URL parameter
in a GET, such as ``?severity=RECOVERY`` to show everything but INFO.

    """
    serializer_class = EventSerializer

    @property
    def queryset(self):
        return self.session.query(Event).order_by(Event.when.desc())

    def _filter_by_severity(self, request, queryset=None):
        if queryset is None:
            queryset = self.queryset
        severity_str = request.GET.get("severity", "INFO")
        try:
            severity = severity_from_str(severity_str)
        except KeyError:
            raise ParseError("Invalid severity '%s', must be on of %s" % (severity_str,
                                                                          ",".join(SEVERITIES.values())))

        return queryset.filter(Event.severity <= severity)

    def list(self, request):
        return Response(self._paginate(request, self._filter_by_severity(request)))

    def list_cluster(self, request, fsid):
        return Response(self._paginate(request, self._filter_by_severity(request, self.queryset.filter_by(fsid=fsid))))

    def list_server(self, request, fqdn):
        return Response(self._paginate(request, self._filter_by_severity(request, self.queryset.filter_by(fqdn=fqdn))))


class LogTailViewSet(RemoteViewSet):
    """
A primitive remote log viewer.

Logs are retrieved on demand from the Ceph servers, so this resource will return a 503 error if no suitable
server is available to get the logs.

GETs take an optional ``lines`` parameter for the number of lines to retrieve.
    """
    serializer_class = LogTailSerializer

    def get_cluster_log(self, request, fsid):
        """
        Retrieve the cluster log from one of a cluster's mons (expect it to be in /var/log/ceph/ceph.log)
        """

        # Number of lines to get
        lines = request.GET.get('lines', 40)

        # Resolve FSID to name
        name = self.client.get_cluster(fsid)['name']

<<<<<<< HEAD
        # Execute remote operation synchronously
        result = self.run_mon_job(fsid, "log_tail.tail", ["ceph/{name}.log".format(name=name), lines])
=======
        # Resolve FSID to list of mon FQDNs
        servers = self.client.server_list_cluster(fsid)
        # Sort to get most recently contacted server first; drop any
        # for whom last_contact is None
        servers = [s for s in servers if s['last_contact']]
        servers = sorted(servers,
                         key=lambda t: dateutil_parse(t['last_contact']),
                         reverse=True)
        mon_fqdns = []
        for server in servers:
            for service in server['services']:
                service_id = ServiceId(*(service['id']))
                if service['running'] and service_id.service_type == MON and service_id.fsid == fsid:
                    mon_fqdns.append(server['fqdn'])

        log.debug("LogTailViewSet: mons for %s are %s" % (fsid, mon_fqdns))
        # For each mon FQDN, try to go get ceph/$cluster.log, if we succeed return it, if we fail try the next one
        # NB this path is actually customizable in ceph as `mon_cluster_log_file` but we assume user hasn't done that.
        for mon_fqdn in mon_fqdns:
            results = self.client.get_server_log(mon_fqdn, "ceph/{name}.log".format(name=name), lines)
            if results:
                return Response({'lines': results[mon_fqdn]})
            else:
                log.info("Failed to get log from %s" % mon_fqdn)
>>>>>>> e16f8094

        return Response({'lines': result})

    def list_server_logs(self, request, fqdn):
<<<<<<< HEAD
        return Response(sorted(self.run_job(fqdn, "log_tail.list_logs", ["."])))

    def get_server_log(self, request, fqdn, log_path):
        lines = request.GET.get('lines', 40)
        return Response({'lines': self.run_job(fqdn, "log_tail.tail", [log_path, lines])})
=======
        results = self.client.list_server_logs(fqdn)
        if not results:
            return Response(status=status.HTTP_503_SERVICE_UNAVAILABLE)
        return Response(sorted(results[fqdn]))

    def get_server_log(self, request, fqdn, log_path):
        lines = request.GET.get('lines', 40)
        results = self.client.get_server_log(fqdn, log_path, lines)
        if not results:
            return Response(status=status.HTTP_503_SERVICE_UNAVAILABLE)
        else:
            return Response({'lines': results[fqdn]})
>>>>>>> e16f8094


class MonViewSet(RPCViewSet):
    """
Ceph monitor services.

Note that the ID used to retrieve a specific mon using this API resource is
the monitor *name* as opposed to the monitor *rank*.

The quorum status reported here is based on the last mon status reported by
the Ceph cluster, and also the status of each mon daemon queried by Calamari.

For debugging mons which are failing to join the cluster, it may be
useful to show users data from the /status sub-url, which returns the
"mon_status" output from the daemon.

    """
    serializer_class = MonSerializer

    def _get_mons(self, fsid):
        mon_status = self.client.get_sync_object(fsid, 'mon_status')
        if not mon_status:
            raise Http404("No mon data available")

        mons = mon_status['monmap']['mons']
        service_ids = [ServiceId(fsid, MON, mon['name']) for mon in mons]
        services_info = self.client.status_by_service(service_ids)

        # Use this to invalidate any statuses we can prove are outdated
        lowest_valid_epoch = mon_status['election_epoch']

        # Step 1: account for the possibility that our cluster-wide mon_status object
        # could be out of date with respect to local mon_status data that we get
        # from each mon service.
        for mon, service_info in zip(mons, services_info):
            if service_info and service_info['status']:
                local_epoch = service_info['status']['election_epoch']
                if local_epoch > lowest_valid_epoch:
                    # Evidence that the cluster mon status is out of date, and we have
                    # a more recent one to replace it with.
                    log.warn("Using mon '%s' local status as it is most recent" % (mon['name']))
                    mon_status = service_info['status']
                    lowest_valid_epoch = mon_status['election_epoch']
                elif local_epoch == lowest_valid_epoch and service_info['status']['quorum'] != mon_status['quorum']:
                    # Evidence that the cluster mon status is out of date, and we
                    # have to assume that anyone it claimed was in quorum no longer is.
                    log.warn("Disregarding cluster mon status because '%s' disagrees" % (mon['name']))
                    lowest_valid_epoch = local_epoch + 1

        # Step 2: Reconcile what the cluster mon status thinks about this mon with
        # what it thinks about itself.
        for mon, service_info in zip(mons, services_info):
            mon['server'] = service_info['server'] if service_info else None

            cluster_opinion = mon['rank'] in mon_status['quorum'] and mon_status['election_epoch'] >= lowest_valid_epoch
            if service_info is None or service_info['status'] is None:
                # Handle local data being unavailable, e.g. if our agent
                # is not installed on one or more mons
                mon['status'] = None
                mon['in_quorum'] = cluster_opinion
                continue

            status = service_info['status']
            mon['status'] = status

            local_opinion = service_info['running'] and (status['rank'] in status['quorum']) and \
                status['election_epoch'] >= lowest_valid_epoch

            if cluster_opinion != local_opinion:
                log.warn("mon %s/%s local state disagrees with cluster state" % (mon['name'], mon['rank']))

                if status['election_epoch'] == 0 or not service_info['running']:
                    # You're claiming not to be in quorum, I believe you because I have
                    # no way of knowing the cluster map is more up to date than your info.
                    mon['in_quorum'] = local_opinion
                elif status['election_epoch'] < mon_status['election_epoch']:
                    # The cluster map is unambiguously more up to date than your info, so
                    # I believe it.
                    mon['in_quorum'] = cluster_opinion
                else:
                    # Your data is newer than the cluster map, I believe you.
                    mon['in_quorum'] = local_opinion
            else:
                mon['in_quorum'] = cluster_opinion

        # Step 3: special case, handle when our local inferrences about mon status
        # make it impossible for us to believe what the cluster mon status is telling us.
        if len([m for m in mons if m['in_quorum']]) < (len(mons) / 2 + 1):
            log.warn("Asserting that there is no quorum even if cluster map says there is")
            # I think the cluster map is lying about there being a quorum at all
            for m in mons:
                m['in_quorum'] = False

        return mons

    def retrieve(self, request, fsid, mon_id):
        mons = self._get_mons(fsid)
        try:
            mon = [m for m in mons if m['name'] == mon_id][0]
        except IndexError:
            raise Http404("Mon '%s' not found" % mon_id)

        return Response(self.serializer_class(DataObject(mon)).data)

    def retrieve_status(self, request, fsid, mon_id):
        service_info = self.client.status_by_service([ServiceId(fsid, 'mon', mon_id)])[0]
        if service_info is None:
            raise Http404("Mon not found '%s'" % mon_id)

        return Response(service_info['status'])

    def list(self, request, fsid):
        return Response(self.serializer_class([DataObject(m) for m in self._get_mons(fsid)], many=True).data)


class CliViewSet(RemoteViewSet):
    """
Access the `ceph` CLI tool remotely.

To achieve the same result as running "ceph osd dump" at a shell, an
API consumer may POST an object in either of the following formats:

::

    {'command': ['osd', 'dump']}

    {'command': 'osd dump'}


The response will be a 200 status code if the command executed, regardless
of whether it was successful, to check the result of the command itself
read the ``status`` attribute of the returned data.

The command will be executed on the first available mon server, retrying
on subsequent mon servers if no response is received.  Due to this retry
behaviour, it is possible for the command to be run more than once in
rare cases; since most ceph commands are idempotent this is usually
not a problem.
    """
    serializer_class = CliSerializer

    def create(self, request, fsid):
        # Validate
        try:
            command = request.DATA['command']
        except KeyError:
            raise ParseError("'command' field is required")
        else:
            if not (isinstance(command, basestring) or isinstance(command, list)):
                raise ParseError("'command' must be a string or list")

        # Parse string commands to list
        if isinstance(command, basestring):
            command = shlex.split(command)

        name = self.client.get_cluster(fsid)['name']
        result = self.run_mon_job(fsid, "ceph.ceph_command", [name, command])
        log.debug("CliViewSet: result = '%s'" % result)

        if not isinstance(result, dict):
            # Errors from salt like "module not available" come back as strings
            raise APIException("Remote error: %s" % str(result))

        return Response(self.serializer_class(DataObject(result)).data)<|MERGE_RESOLUTION|>--- conflicted
+++ resolved
@@ -802,10 +802,6 @@
         # Resolve FSID to name
         name = self.client.get_cluster(fsid)['name']
 
-<<<<<<< HEAD
-        # Execute remote operation synchronously
-        result = self.run_mon_job(fsid, "log_tail.tail", ["ceph/{name}.log".format(name=name), lines])
-=======
         # Resolve FSID to list of mon FQDNs
         servers = self.client.server_list_cluster(fsid)
         # Sort to get most recently contacted server first; drop any
@@ -830,18 +826,10 @@
                 return Response({'lines': results[mon_fqdn]})
             else:
                 log.info("Failed to get log from %s" % mon_fqdn)
->>>>>>> e16f8094
 
         return Response({'lines': result})
 
     def list_server_logs(self, request, fqdn):
-<<<<<<< HEAD
-        return Response(sorted(self.run_job(fqdn, "log_tail.list_logs", ["."])))
-
-    def get_server_log(self, request, fqdn, log_path):
-        lines = request.GET.get('lines', 40)
-        return Response({'lines': self.run_job(fqdn, "log_tail.tail", [log_path, lines])})
-=======
         results = self.client.list_server_logs(fqdn)
         if not results:
             return Response(status=status.HTTP_503_SERVICE_UNAVAILABLE)
@@ -854,7 +842,6 @@
             return Response(status=status.HTTP_503_SERVICE_UNAVAILABLE)
         else:
             return Response({'lines': results[fqdn]})
->>>>>>> e16f8094
 
 
 class MonViewSet(RPCViewSet):
